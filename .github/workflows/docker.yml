name: Build and Push Docker Images

on:
  push:
<<<<<<< HEAD
    branches: [main, develop, 'fix/**', 'feat/**', 'feature/**', 'hotfix/**']
=======
    branches: [main, develop, fix/*]
>>>>>>> 77a64e4f
  pull_request:
    branches: [main, develop]

env:
  REGISTRY: ghcr.io
  IMAGE_NAME: ${{ github.repository }}

jobs:
  build-and-push:
    runs-on: ubuntu-latest
    permissions:
      contents: read
      packages: write
    strategy:
      matrix:
        service: [backend, frontend]
    
    steps:
      - name: Checkout repository
        uses: actions/checkout@v4

      - name: Set up Node.js for package-lock validation
        uses: actions/setup-node@v4
        with:
          node-version: '18'
          cache: 'npm'

<<<<<<< HEAD
      - name: Validate and install dependencies
        run: |
          echo "=== Installing dependencies ==="
          npm ci
=======
      - name: Validate package-lock.json
        run: |
          echo "=== Validating package-lock.json ==="
          if [ ! -f package-lock.json ]; then
            echo "❌ No package-lock.json found!"
            exit 1
          fi
          echo "✅ package-lock.json exists"
>>>>>>> 77a64e4f

      - name: Debug Environment
        run: |
          echo "=== System Info ==="
          uname -a
          echo "=== Docker Info ==="
          docker version
          docker info
          echo "=== Disk Space ==="
          df -h
          echo "=== Memory ==="
          free -h
          echo "=== NPM Config ==="
          npm config list
          echo "=== Package Files ==="
          find . -name "package*.json" -type f | head -20

      - name: Set up QEMU for multi-platform
        uses: docker/setup-qemu-action@v3
        with:
          platforms: linux/amd64

      - name: Set up Docker Buildx
        uses: docker/setup-buildx-action@v3
        with:
          driver-opts: |
            network=host
          buildkitd-flags: --debug

      - name: Log in to Container Registry
        uses: docker/login-action@v3
        with:
          registry: ${{ env.REGISTRY }}
          username: ${{ github.actor }}
          password: ${{ secrets.GITHUB_TOKEN }}

      - name: Extract metadata
        id: meta
        uses: docker/metadata-action@v5
        with:
          images: ${{ env.REGISTRY }}/${{ env.IMAGE_NAME }}-${{ matrix.service }}

      - name: Build and push Docker image
        uses: docker/build-push-action@v5
        with:
          context: .
          file: packages/${{ matrix.service }}/Dockerfile
          platforms: linux/amd64
          push: ${{ github.event_name != 'pull_request' }}
          tags: ${{ steps.meta.outputs.tags }}
          labels: ${{ steps.meta.outputs.labels }}
          cache-from: type=registry,ref=${{ env.REGISTRY }}/${{ env.IMAGE_NAME }}-${{ matrix.service }}:buildcache
          cache-to: type=registry,ref=${{ env.REGISTRY }}/${{ env.IMAGE_NAME }}-${{ matrix.service }}:buildcache,mode=max
          build-args: |
            BUILDKIT_INLINE_CACHE=1
            NODE_ENV=production
          outputs: type=registry,push=${{ github.event_name != 'pull_request' }}

      # OPTIONAL: Upload build logs as artifacts
      - name: Upload Docker build logs
        if: failure()
        uses: actions/upload-artifact@v4
        with:
          name: docker-build-logs-${{ matrix.service }}
          path: |
            /tmp/buildx-*.log
          retention-days: 3

  deploy-docker-compose:
    runs-on: ubuntu-latest
    needs: build-and-push
    if: github.ref == 'refs/heads/main'
    steps:
      - name: Checkout repository
        uses: actions/checkout@v4

      - name: Create docker-compose.prod.yml
        run: |
          cat > docker-compose.prod.yml << EOF
          version: '3.8'
          services:
            postgres:
              image: postgres:15-alpine
              environment:
                POSTGRES_DB: \${{ secrets.POSTGRES_DB }}
                POSTGRES_USER: \${{ secrets.POSTGRES_USER }}
                POSTGRES_PASSWORD: \${{ secrets.POSTGRES_PASSWORD }}
              volumes:
                - postgres_data:/var/lib/postgresql/data

            redis:
              image: redis:7-alpine
              volumes:
                - redis_data:/data

            backend:
              image: ${{ env.REGISTRY }}/${{ env.IMAGE_NAME }}-backend:main
              environment:
                NODE_ENV: production
                DATABASE_URL: \${{ secrets.DATABASE_URL }}
                REDIS_URL: redis://redis:6379
                SUPABASE_URL: \${{ secrets.SUPABASE_URL }}
                SUPABASE_ANON_KEY: \${{ secrets.SUPABASE_ANON_KEY }}
                SUPABASE_SERVICE_ROLE_KEY: \${{ secrets.SUPABASE_SERVICE_ROLE_KEY }}
                JWT_SECRET: \${{ secrets.JWT_SECRET }}
              depends_on:
                - postgres
                - redis

            frontend:
              image: ${{ env.REGISTRY }}/${{ env.IMAGE_NAME }}-frontend:main
              environment:
                NODE_ENV: production
                NEXT_PUBLIC_API_URL: \${{ secrets.NEXT_PUBLIC_API_URL }}
                NEXT_PUBLIC_WS_URL: \${{ secrets.NEXT_PUBLIC_WS_URL }}
              depends_on:
                - backend

          volumes:
            postgres_data:
            redis_data:
          EOF

      - name: Deploy via Docker Compose
        run: |
          echo "Production docker-compose.prod.yml created"
          # Add deployment logic here (e.g., SSH to server and run docker-compose)<|MERGE_RESOLUTION|>--- conflicted
+++ resolved
@@ -2,11 +2,7 @@
 
 on:
   push:
-<<<<<<< HEAD
-    branches: [main, develop, 'fix/**', 'feat/**', 'feature/**', 'hotfix/**']
-=======
     branches: [main, develop, fix/*]
->>>>>>> 77a64e4f
   pull_request:
     branches: [main, develop]
 
@@ -34,12 +30,6 @@
           node-version: '18'
           cache: 'npm'
 
-<<<<<<< HEAD
-      - name: Validate and install dependencies
-        run: |
-          echo "=== Installing dependencies ==="
-          npm ci
-=======
       - name: Validate package-lock.json
         run: |
           echo "=== Validating package-lock.json ==="
@@ -48,7 +38,6 @@
             exit 1
           fi
           echo "✅ package-lock.json exists"
->>>>>>> 77a64e4f
 
       - name: Debug Environment
         run: |
